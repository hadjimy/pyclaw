#!/usr/bin/env python
# encoding: utf-8
r"""
Module containg the PetClaw solvers

This module contains the pure and wrapped PetClaw solvers.  All 
PetClaw solvers inherit from the :class:`ClawSolver` superclass which in turn 
inherits from the :class:`~petclaw.evolve.solver.Solver` superclass.  As such, 
the only solver classes that should be directly used should be the 
dimensionally dependent ones such as :class:`PetClawSolver1D`.

:Authors:
    Amal Alghamdi
    David Ketcheson
"""
# ============================================================================
#      Copyright (C) 2010 David I. Ketcheson <david.ketcheson@kaust.edu.sa>
#
#  Distributed under the terms of the Berkeley Software Distribution (BSD) 
#  license
#                     http://www.opensource.org/licenses/
# ============================================================================

import numpy as np

from pyclaw.evolve.clawpack import ClawSolver, ClawSolver1D, ClawSolver2D, start_step, src
from pyclaw.evolve import limiters

from petsc4py import PETSc

#This should be modified so we don't depend on mpi4py:
try:
  from mpi4py import MPI
except:
  raise Exception("Unable to communicate cfl")

# ============================================================================
#  Generic PetClaw solver class
# ============================================================================
class PetClawSolver(ClawSolver):
    r"""
    Generic PetClaw solver
    
    All PetClaw solvers inherit from this base class.
    
    .. attribute:: mthlim 
    
        Limiter to be used on each wave.  ``Default = [1]``
    
    .. attribute:: order
    
        Order of the solver, either 1 for first order or 2 for second order 
        corrections.  ``Default = 2``
    
    .. attribute:: src_split
    
        Whether to use a source splitting method, 0 for none, 1 for first 
        order Godunov splitting and 2 for second order Strang splitting.
        ``Default = 0``
        
    .. attribute:: fwave
    
        Whether to split the flux into waves, requires that the Riemann solver
        performs the splitting.  ``Default = False``
        
    .. attribute:: src
    
        Source term function.  Default is the stub function.
    
    .. attribute:: start_step
    
        Function called before each time step is taken.  Default is the stub
        function
        
    
    :Initialization:
    
    Input:
     - *data* - (:class:`~petclaw.data.Data`) Data object, the solver will look 
       for the named variables to instantiate itself.    
    Output:
     - (:class:`PetClawSolver`) - Initialized petclaw solver
    """
    
    # ========== Generic Init Routine ========================================
    def __init__(self, kernelsType='F', data=None):
        r"""
        See :class:`ClawSolver` for full documentation.
        """
        
        self.kernelsType=kernelsType
        
        # Call general initialization function
        super(PetClawSolver,self).__init__(data)
    
         
    # ========== Boundary Conditions ==================================
    def qbc(self,grid):
        """
        Accepts an array qbc that includes ghost cells.
        Returns an array with the ghost cells filled.
        It would be nice to do the ghost cell array fetch in here, but
        we need to think about how to associate q_da and gqVec, lqVec.

        For now, grid and dim are passed in for backward compatibility.
        We should think about what makes the most sense.
        """
        
        qbc = grid.ghosted_q 
        for i in xrange(len(grid._dimensions)):
            dim = getattr(grid,grid._dimensions[i])
            #If a user defined boundary condition is being used, send it on,
            #otherwise roll the axis to front position and operate on it
<<<<<<< HEAD
            if dim.mthbc_lower == 0:
                self.qbc_lower(qbc,grid,dim)
            else:
                self.qbc_lower(np.rollaxis(qbc,i+1,1),grid,dim)
            if dim.mthbc_upper == 0:
                self.qbc_upper(qbc,grid,dim)
            else:
                self.qbc_upper(np.rollaxis(qbc,i+1,1),grid,dim)
=======
            if dim.mthbc_lower == 0: self.qbc_lower(qbc,grid,dim)
            else: self.qbc_lower(np.rollaxis(qbc,i+1,2),grid,dim)
            if dim.mthbc_upper == 0: self.qbc_upper(qbc,grid,dim)
            else: self.qbc_upper(np.rollaxis(qbc,i+1,2),grid,dim)
>>>>>>> d5ecefb0
        return qbc

    def qbc_lower(self,qbc,grid,dim):
        r"""
        This function should be upstreamed to the pyclaw.evolve.solver.Solver class
        """
        # User defined functions
        if dim.mthbc_lower == 0: self.user_bc_lower(grid,dim,qbc)
        # Zero-order extrapolation
        elif dim.mthbc_lower == 1:
            if dim.nstart == 0:
                for i in xrange(grid.mbc):
                    qbc[:,i,...] = qbc[:,grid.mbc,...]
        # Periodic
        elif dim.mthbc_lower == 2:
            pass # Amal: this is implemented automatically by petsc4py
            
        # Solid wall bc
        elif dim.mthbc_lower == 3:
            raise NotImplementedError("Solid wall upper boundary condition not implemented.")
        else:
            raise NotImplementedError("Boundary condition %s not implemented" % x.mthbc_lower)


    def qbc_upper(self,qbc,grid,dim):
        r"""
        This function should be upstreamed to the pyclaw.evolve.solver.Solver class
        """
        # User defined functions
        if dim.mthbc_upper == 0: self.user_bc_upper(grid,dim,qbc)
        # Zero-order extrapolation
        elif dim.mthbc_upper == 1:
            if dim.nend == dim.n :
                for i in xrange(grid.mbc):
                    qbc[:,-i-1,...] = qbc[:,-grid.mbc-1,...] 
 	    
        elif dim.mthbc_upper == 2:
            # Periodic
            pass # Amal: this is implemented automatically by petsc4py

        # Solid wall bc
        elif dim.mthbc_upper == 3:
            raise NotImplementedError("Solid wall upper boundary condition not implemented.")

        else:
            raise NotImplementedError("Boundary condition %s not implemented" % x.mthbc_lower)

    def communicateCFL(self):
        if self.dt_variable:
          comm = MPI.COMM_WORLD #Amal:should be consistent with petsc commworld
          max_cfl = np.array([0.])
          cfl1 = np.array([self.cfl])
          comm.Allreduce(cfl1, max_cfl, MPI.MAX)
          self.cfl = max_cfl[0]
 

# ============================================================================
#  ClawPack 1d Solver Class
# ============================================================================
class PetClawSolver1D(PetClawSolver,ClawSolver1D):
    r"""
    PetClaw evolution routine in 1D
    
    This class represents the 1d clawpack solver on a single grid.  Note that 
    there are routines here for interfacing with the fortran time stepping 
    routines and the python time stepping routines.  The ones used are 
    dependent on the argument given to the initialization of the solver 
    (defaults to python).
    
    .. attribute:: rp
    
        Riemann solver function.
        
    :Initialization:
    
    Input:
     - *data* - (:class:`~petclaw.data.Data`) An instance of a Data object whose
       parameters can be used to initialize this solver
    Output:
     - (:class:`ClawSolver1D`) - Initialized 1d clawpack solver
        
    Need to check if we can simplify using multiple inheritance.

    :Authors:
        Amal Alghamdi
        David Ketcheson
    """

    def __init__(self,kernelsType,data=None):
        r"""
        Create 1d PetClaw solver
        
        See :class:`PetClawSolver1D` for more info.
        """   
        
        super(PetClawSolver1D,self).__init__(kernelsType,data)

    # ========== Python Homogeneous Step =====================================
    def homogeneous_step(self,solutions):
        r"""
        Take one time step on the homogeneous hyperbolic system

        Takes one time step of size dt on the hyperbolic system defined in the
        appropriate Riemann solver rp.
        """
        # Grid we will be working on
        grid = solutions['n'].grids[0]
        # Number of equations
        meqn,maux,mwaves,mbc,aux = grid.meqn,grid.maux,self.mwaves,grid.mbc,grid.aux
          
        q = self.qbc(grid)

        local_n = q.shape[1]

        if(self.kernelsType == 'F'):
            from step1 import step1
            
            dx,dt = grid.d[0],self.dt
            dtdx = np.zeros( (local_n) ) + dt/dx
            maxmx = local_n -mbc*2
            mx = maxmx
            
            if(aux == None): aux = np.empty( (maux,local_n) )
        
            method =np.ones(7, dtype=int) # hardcoded 7
            method[0] = self.dt_variable  # fixed or adjustable timestep
            method[1] = self.order  # order of the method
            method[2] = 0  # hardcoded 0, case of 2d or 3d
            method[3] = 0  # hardcoded 0 design issue: contorller.verbosity
            method[4] = self.src_split  # src term
            if (grid.capa == None):
                method[5] = 0  #capa
            else:
                method[5] = 1  #capa. amal: mcapa no longer points to the capa componenets of the aux array as in fortran. capa now is a separate arry.
            method[6] = maux  # aux
        
            f    = np.empty( (meqn,local_n) )
            wave = np.empty( (meqn,mwaves,local_n) )
            s    = np.empty( (mwaves,local_n) )
            amdq = np.empty( (meqn,local_n) )
            apdq = np.empty( (meqn,local_n) )
        
            q,self.cfl = step1(maxmx,mbc,mx,q,aux,dx,dt,method,self.mthlim,f,wave,s,amdq,apdq,dtdx)

        elif(self.kernelsType == 'P'):
            q,self.cfl=self.python_homogeneous_step_interleaved(grid,q)

        grid.q=q[:,grid.mbc:-grid.mbc]
        self.communicateCFL()
          

# ============================================================================
#  PetClaw 2d Solver Class
# ============================================================================
class PetClawSolver2D(PetClawSolver,ClawSolver2D):
    r"""
    PetClaw evolution routine in 2D
    
    This class represents the 2d clawpack solver on a single grid.  Note that 
    only the fortran routines are supported for now in 2D.
    
    :Initialization:
    
    Input:
     - *data* - (:class:`~petclaw.data.Data`) An instance of a Data object whose
       parameters can be used to initialize this solver
    Output:
     - (:class:`PetClawSolver1D`) - Initialized 1d clawpack solver
        
    Need to check if we can simplify using multiple inheritance.

    :Authors:
        Amal Alghamdi
        David Ketcheson
    """

    def __init__(self,kernelsType='F',data=None):
        r"""
        Create 2D PetClaw solver.
        See :class:`PetClawSolver2D` for more info.
        """   
        
        super(PetClawSolver2D,self).__init__(kernelsType,data)

    # ========== Python Homogeneous Step =====================================
    def homogeneous_step(self,solutions):
        r"""
        Take one time step on the homogeneous hyperbolic system.
        Only the dimensionally split algorithm is supported for now.
        """
        
        # Grid we will be working on
        grid = solutions['n'].grids[0]
        # Number of equations
        meqn,maux,mwaves,mbc,aux = grid.meqn,grid.maux,grid.mbc,self.mwaves,grid.aux

        if(self.kernelsType == 'F'):
            from dimsp2 import dimsp2
            maxmx,maxmy = grid.local_n[0],grid.local_n[1]
            maxm = max(maxmx, maxmy)
            mx,my = maxmx,maxmy
            aux = grid.aux
            
            #Old workaround
            #if(aux == None): aux=np.empty([0]*(grid.ndim+1))

            #New workaround
            #The following is an awful hack to work around an issue
            #with f2py.  It involves wastefully allocating a large array.
            #It could be avoided by using the other workaround below, but
            #that makes the build process different for every example
            #because we would need to generate and modify the .pyf file.
            if(aux == None): 
                maux=1
                aux=np.empty((maux,maxmx+2*mbc,maxmy+2*mbc))
                
            dx,dy,dt = grid.d[0],grid.d[1],self.dt

            method =np.ones(7, dtype=int)
            method[0] = self.dt_variable
            method[1] = self.order
            method[2] = -1  # only dimensional splitting for now
            method[3] = 0  # hardcoded 0 design issue: controller.verbosity
            method[4] = self.src_split  # src term

            # mcapa no longer points to the capa components of the aux 
            # array as in fortran. capa now is a separate array.
            if (grid.capa == None): method[5] = 0
            else: method[5] = 1  
            method[6] = maux
            
            cflv = np.zeros(4)
            cflv[0:2] = [self.cfl_max,self.cfl_desired]
            #cflv[2] and cflv[3] are output values.

            if method[4] < 2: narray = 1
            else: narray = 2

            mwork = (maxm+2*mbc) * (5*meqn + mwaves + meqn*mwaves) \
                       + (narray-1) * (maxmx + 2*mbc) * (maxmy + 2*mbc) * meqn 
            work = np.empty((mwork))
            
            qold = self.qbc(grid)
            qnew = qold #(input/output)

            #Old Workaround for f2py bug (?)
            #f2py Doesn't like fortran arrays with first dimension zero,
            # so if maux=0 we just pass empty 1x1 arrays for aux1,aux2,aux3.
            #if maux==0:
            #    q, cfl = dimsp2(maxm,maxmx,maxmy,mbc,mx,my, \
            #              qold,qnew,aux,dx,dy,dt,method,self.mthlim,self.cfl,cflv, \
            #              np.empty((meqn,maxm+2*mbc)), \
            #              np.empty((meqn,maxm+2*mbc)), \
            #              np.empty((meqn,2,maxm+2*mbc)), \
            #              np.empty((meqn,maxm+2*mbc)), \
            #              np.empty((maxmx+2*mbc)), np.empty((maxmy+2*mbc)), \
            #              np.empty((1,1)), np.empty((1,1)), np.empty((1,1)), \
            #              work)
            #else:
            q, cfl = dimsp2(maxm,maxmx,maxmy,mbc,mx,my, \
                      qold,qnew,aux,dx,dy,dt,method,self.mthlim,self.cfl,cflv, \
                      np.empty((meqn,maxm+2*mbc)), \
                      np.empty((meqn,maxm+2*mbc)), \
                      np.empty((meqn,2,maxm+2*mbc)), \
                      np.empty((meqn,maxm+2*mbc)), \
                      np.empty((maxm+2*mbc)), np.empty((maxm+2*mbc)), \
                      np.empty((maux,maxm+2*mbc)), \
                      np.empty((maux,maxm+2*mbc)), \
                      np.empty((maux,maxm+2*mbc)), \
                      work)

            self.cfl = cfl
            grid.q=q[:,mbc:grid.local_n[0]+mbc,mbc:grid.local_n[1]+mbc]

        elif(self.kernelsType == 'P'):
            raise NotImplementedError("No python implementation for homogeneous_step in case of 2D.")

        self.communicateCFL()<|MERGE_RESOLUTION|>--- conflicted
+++ resolved
@@ -111,7 +111,6 @@
             dim = getattr(grid,grid._dimensions[i])
             #If a user defined boundary condition is being used, send it on,
             #otherwise roll the axis to front position and operate on it
-<<<<<<< HEAD
             if dim.mthbc_lower == 0:
                 self.qbc_lower(qbc,grid,dim)
             else:
@@ -120,12 +119,6 @@
                 self.qbc_upper(qbc,grid,dim)
             else:
                 self.qbc_upper(np.rollaxis(qbc,i+1,1),grid,dim)
-=======
-            if dim.mthbc_lower == 0: self.qbc_lower(qbc,grid,dim)
-            else: self.qbc_lower(np.rollaxis(qbc,i+1,2),grid,dim)
-            if dim.mthbc_upper == 0: self.qbc_upper(qbc,grid,dim)
-            else: self.qbc_upper(np.rollaxis(qbc,i+1,2),grid,dim)
->>>>>>> d5ecefb0
         return qbc
 
     def qbc_lower(self,qbc,grid,dim):
