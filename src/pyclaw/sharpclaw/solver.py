r"""
Module containing SharpClaw solvers for PyClaw/PetClaw

#  File:        sharpclaw.py
#  Created:     2010-03-20
#  Author:      David Ketcheson
"""
# Solver superclass
from clawpack.pyclaw.solver import Solver, CFLError
from clawpack.pyclaw.util import add_parent_doc

# Reconstructor
try:
    # load c-based WENO reconstructor (PyWENO)
    from clawpack.pyclaw.limiters import reconstruct as recon
except ImportError:
    # load old WENO5 reconstructor
    from clawpack.pyclaw.limiters import recon

def before_step(solver,solution):
    r"""
    Dummy routine called before each step
    
    Replace this routine if you want to do something before each time step.
    """
    pass

class SharpClawSolver(Solver):
    r"""
    Superclass for all SharpClawND solvers.

    Implements Runge-Kutta time stepping and the basic form of a 
    semi-discrete step (the dq() function).  If another method-of-lines
    solver is implemented in the future, it should be based on this class,
    which then ought to be renamed to something like "MOLSolver".

    .. attribute:: before_step
    
        Function called before each time step is taken.
        The required signature for this function is:
        
        def before_step(solver,solution)

    .. attribute:: lim_type

        Limiter(s) to be used.
        0: No limiting.
        1: TVD reconstruction.
        2: WENO reconstruction.
        ``Default = 2``

    .. attribute:: weno_order

        Order of the WENO reconstruction. From 1st to 17th order (PyWENO)
        ``Default = 5``

    .. attribute:: time_integrator

        Time integrator to be used.
        Euler: forward Euler method.
        SSP33: 3-stages, 3rd-order SSP Runge-Kutta method.
        SSP104: 10-stages, 4th-order SSP Runge-Kutta method.
        ``Default = 'SSP104'``

    .. attribute:: char_decomp

        Type of WENO reconstruction.
        0: conservative variables WENO reconstruction (standard).
        1: Wave-slope reconstruction.
        2: characteristic-wise WENO reconstruction.
        3: transmission-based WENO reconstruction.
        ``Default = 0``

    .. attribute:: tfluct_solver

        Whether a total fluctuation solver have to be used. If True the function
        that calculates the total fluctuation must be provided.
        ``Default = False``

    .. attribute:: aux_time_dep

        Whether the auxiliary array is time dependent.
        ``Default = False``
    
    .. attribute:: kernel_language

        Specifies whether to use wrapped Fortran routines ('Fortran')
        or pure Python ('Python').  
        ``Default = 'Fortran'``.

    .. attribute:: num_ghost

        Number of ghost cells.
        ``Default = 3``

    .. attribute:: fwave
    
        Whether to split the flux jump (rather than the jump in Q) into waves; 
        requires that the Riemann solver performs the splitting.  
        ``Default = False``

    .. attribute:: cfl_desired

        Desired CFL number.
        ``Default = 2.45``

    .. attribute:: cfl_max

        Maximum CFL number.
        ``Default = 2.50``

    .. attribute:: dq_src

        Whether a source term is present. If it is present the function that 
        computes its contribution must be provided.
        ``Default = None``

    .. attribute:: call_before_step_each_stage

        Whether to call the method `self.before_step` before each RK stage.
        ``Default = False``

    """
    
    # ========================================================================
    #   Initialization routines
    # ========================================================================
    def __init__(self,riemann_solver=None,claw_package=None):
        r"""
        Set default options for SharpClawSolvers and call the super's __init__().
        """
        self.limiters = [1]
        self.before_step = before_step
        self.lim_type = 2
        self.weno_order = 5
        self.time_integrator = 'SSP104'
        self.char_decomp = 0
        self.tfluct_solver = False
        self.aux_time_dep = False
        self.kernel_language = 'Fortran'
        self.num_ghost = 3
        self.fwave = False
        self.cfl_desired = 2.45
        self.cfl_max = 2.5
        self.dq_src = None
        self.call_before_step_each_stage = False
        self._mthlim = self.limiters
        self._method = None
        self._rk_stages = None
<<<<<<< HEAD
        self.a = None
        self.b = None
        self.b_hat = None
        self.c = None
=======
        
>>>>>>> c440cf27

        # Call general initialization function
        super(SharpClawSolver,self).__init__(riemann_solver,claw_package)
        
    def setup(self,solution):
        """
        Allocate RK stage arrays and fortran routine work arrays.
        """
        self.num_ghost = (self.weno_order+1)/2

        # This is a hack to deal with the fact that petsc4py
        # doesn't allow us to change the stencil_width (num_ghost)
        state = solution.state
        state.set_num_ghost(self.num_ghost)
        # End hack

        self._allocate_rk_stages(solution)
        self._set_mthlim()

        state = solution.states[0]
 
        if self.kernel_language=='Fortran':
            if self.fmod is None:
                so_name = 'clawpack.pyclaw.sharpclaw.sharpclaw'+str(self.num_dim)
                self.fmod = __import__(so_name,fromlist=['clawpack.pyclaw.sharpclaw'])
            state.set_cparam(self.fmod)
            state.set_cparam(self.rp)
            self._set_fortran_parameters(state,self.fmod.clawparams,self.fmod.workspace,self.fmod.reconstruct)

        self._allocate_bc_arrays(state)

        self._is_set_up = True

    # ========== Time stepping routines ======================================
    def step(self,solution):
        """Evolve q over one time step.

        Take on Runge-Kutta time step using the method specified by
        self..time_integrator.  Currently implemented methods:

        'Euler'  : 1st-order Forward Euler integration
        'SSP33'  : 3rd-order strong stability preserving method of Shu & Osher
        'SSP104' : 4th-order strong stability preserving method Ketcheson
        """
        state = solution.states[0]

        self.before_step(self,state)

        try:
            if self.time_integrator=='Euler':
                deltaq=self.dq(state)
                state.q+=deltaq

            elif self.time_integrator=='SSP33':
                deltaq=self.dq(state)
                self._rk_stages[0].q=state.q+deltaq
                self._rk_stages[0].t =state.t+self.dt

                if self.call_before_step_each_stage:
                    self.before_step(self,self._rk_stages[0])
                deltaq=self.dq(self._rk_stages[0])
                self._rk_stages[0].q= 0.75*state.q + 0.25*(self._rk_stages[0].q+deltaq)
                self._rk_stages[0].t = state.t+0.5*self.dt

                if self.call_before_step_each_stage:
                    self.before_step(self,self._rk_stages[0])
                deltaq=self.dq(self._rk_stages[0])
                state.q = 1./3.*state.q + 2./3.*(self._rk_stages[0].q+deltaq)


            elif self.time_integrator=='SSP104':
                s1=self._rk_stages[0]
                s2=self._rk_stages[1]
                s1.q = state.q.copy()

                deltaq=self.dq(state)
                s1.q = state.q + deltaq/6.
                s1.t = state.t + self.dt/6.

                for i in xrange(4):
                    if self.call_before_step_each_stage:
                        self.before_step(self,s1)
                    deltaq=self.dq(s1)
                    s1.q=s1.q + deltaq/6.
                    s1.t =s1.t + self.dt/6.

                s2.q = state.q/25. + 9./25 * s1.q
                s1.q = 15. * s2.q - 5. * s1.q
                s1.t = state.t + self.dt/3.

                for i in xrange(4):
                    if self.call_before_step_each_stage:
                        self.before_step(self,s1)
                    deltaq=self.dq(s1)
                    s1.q=s1.q + deltaq/6.
                    s1.t =s1.t + self.dt/6.
                
                if self.call_before_step_each_stage:
                    self.before_step(self,s1)
                deltaq = self.dq(s1)
                state.q = s2.q + 0.6 * s1.q + 0.1 * deltaq
                
            elif self.time_integrator=='RK':
                # General RK with specified coefficients
                # self._rk_stages[i].q actually stores f(y_i)
                num_stages = len(self.b)
                for i in range(num_stages):
                    self._rk_stages[i].q = state.q.copy()
                    for j in range(i):
                        self._rk_stages[i].q += self.a[i,j]*self._rk_stages[j].q
                    self._rk_stages[i].t = state.t + self.dt * self.c[i]
                    self._rk_stages[i].q = self.dq(self._rk_stages[i])

                for j in range(num_stages):
                    if self.b_hat is None:
                        state.q += self.b[j]*self._rk_stages[j].q
                    else:
                        import numpy as np
                        state.q += self.b[j]  *(state.aux[state.ti_mask_ind,:])*np.nan_to_num(self._rk_stages[j].q)
                        state.q += self.b_hat[j]*(1.-state.aux[state.ti_mask_ind,:])*np.nan_to_num(self._rk_stages[j].q)
            else:
                raise Exception('Unrecognized time integrator')
        except CFLError:
            return False


    def _set_mthlim(self):
        self._mthlim = self.limiters
        if not isinstance(self.limiters,list): self._mthlim=[self._mthlim]
        if len(self._mthlim)==1: self._mthlim = self._mthlim * self.num_waves
        if len(self._mthlim)!=self.num_waves:
            raise Exception('Length of solver.limiters is not equal to 1 or to solver.num_waves')
 
       
    def dq(self,state):
        """
        Evaluate dq/dt * (delta t)
        """

        deltaq = self.dq_hyperbolic(state)

        # Check here if we violated the CFL condition, if we did, return 
        # immediately to evolve_to_time and let it deal with picking a new
        # dt
        if self.cfl.get_cached_max() > self.cfl_max:
            raise CFLError('cfl_max exceeded')

        if self.dq_src is not None:
            deltaq+=self.dq_src(self,state,self.dt)

        return deltaq

    def dq_hyperbolic(self,state):
        raise NotImplementedError('You must subclass SharpClawSolver.')

         
    def dqdt(self,state):
        """
        Evaluate dq/dt.  This routine is used for implicit time stepping.
        """

        self.dt = 1
        deltaq = self.dq_hyperbolic(state)

        if self.dq_src is not None:
            deltaq+=self.dq_src(self,state,self.dt)

        return deltaq.flatten('f')


    def _set_fortran_parameters(self,state,clawparams,workspace,reconstruct):
        """
        Set parameters for Fortran modules used by SharpClaw.
        The modules should be imported and passed as arguments to this function.

        """
        grid = state.grid
        clawparams.num_dim       = grid.num_dim
        clawparams.lim_type      = self.lim_type
        clawparams.weno_order    = self.weno_order
        clawparams.char_decomp   = self.char_decomp
        clawparams.tfluct_solver = self.tfluct_solver
        clawparams.fwave         = self.fwave
        clawparams.index_capa         = state.index_capa+1

        clawparams.num_waves     = self.num_waves
        clawparams.alloc_clawparams()
        for idim in range(grid.num_dim):
            clawparams.xlower[idim]=grid.dimensions[idim].lower
            clawparams.xupper[idim]=grid.dimensions[idim].upper
        clawparams.dx       =grid.delta
        clawparams.mthlim   =self._mthlim

        maxnx = max(grid.num_cells)+2*self.num_ghost
        workspace.alloc_workspace(maxnx,self.num_ghost,state.num_eqn,self.num_waves,self.char_decomp)
        reconstruct.alloc_recon_workspace(maxnx,self.num_ghost,state.num_eqn,self.num_waves,
                                            clawparams.lim_type,clawparams.char_decomp)

    def _allocate_rk_stages(self,solution):
        r"""
        Instantiate State objects for Runge--Kutta stages.

        This routine is only used by method-of-lines solvers (SharpClaw),
        not by the Classic solvers.  It allocates additional State objects
        to store the intermediate stages used by Runge--Kutta time integrators.

        If we create a MethodOfLinesSolver subclass, this should be moved there.
        """
        if self.time_integrator   == 'Euler':  nregisters=1
        elif self.time_integrator == 'SSP33':  nregisters=2
        elif self.time_integrator == 'SSP104': nregisters=3
        elif self.time_integrator == 'RK': 
            nregisters=len(self.b)+2
 
        state = solution.states[0]
        # use the same class constructor as the solution for the Runge Kutta stages
        State = type(state)
        self._rk_stages = []
        for i in xrange(nregisters-1):
            #Maybe should use State.copy() here?
            self._rk_stages.append(State(state.patch,state.num_eqn,state.num_aux))
            self._rk_stages[-1].problem_data       = state.problem_data
            self._rk_stages[-1].set_num_ghost(self.num_ghost)
            self._rk_stages[-1].t                = state.t
            if state.num_aux > 0:
                self._rk_stages[-1].aux              = state.aux




# ========================================================================
class SharpClawSolver1D(SharpClawSolver):
# ========================================================================
    """
    SharpClaw solver for one-dimensional problems.
    
    Used to solve 1D hyperbolic systems using the SharpClaw algorithms,
    which are based on WENO reconstruction and Runge-Kutta time stepping.
    """

    __doc__ += add_parent_doc(SharpClawSolver)
    
    def __init__(self,riemann_solver=None,claw_package=None):
        r"""
        See :class:`SharpClawSolver1D` for more info.
        """   
        self.num_dim = 1
        super(SharpClawSolver1D,self).__init__(riemann_solver,claw_package)


    def teardown(self):
        r"""
        Deallocate F90 module arrays.
        Also delete Fortran objects, which otherwise tend to persist in Python sessions.
        """
        if self.kernel_language=='Fortran':
            self.fmod.clawparams.dealloc_clawparams()
            self.fmod.workspace.dealloc_workspace(self.char_decomp)
            self.fmod.reconstruct.dealloc_recon_workspace(self.fmod.clawparams.lim_type,self.fmod.clawparams.char_decomp)
            del self.fmod


    def dq_hyperbolic(self,state):
        r"""
        Compute dq/dt * (delta t) for the hyperbolic hyperbolic system.

        Note that the capa array, if present, should be located in the aux
        variable.

        Indexing works like this (here num_ghost=2 as an example)::

         0     1     2     3     4     mx+num_ghost-2     mx+num_ghost      mx+num_ghost+2
                     |                        mx+num_ghost-1 |  mx+num_ghost+1
         |     |     |     |     |   ...   |     |     |     |     |
            0     1  |  2     3            mx+num_ghost-2    |mx+num_ghost       
                                                  mx+num_ghost-1   mx+num_ghost+1

        The top indices represent the values that are located on the grid
        cell boundaries such as waves, s and other Riemann problem values, 
        the bottom for the cell centered values such as q.  In particular
        the ith grid cell boundary has the following related information::

                          i-1         i         i+1
                           |          |          |
                           |   i-1    |     i    |
                           |          |          |

        Again, grid cell boundary quantities are at the top, cell centered
        values are in the cell.

        """
    
        import numpy as np

        self._apply_q_bcs(state)
        if state.num_aux > 0:
            self._apply_aux_bcs(state)
        q = self.qbc 

        grid = state.grid
        mx = grid.num_cells[0]

        ixy=1

        if self.kernel_language=='Fortran':
            rp1 = self.rp.rp1._cpointer
            dq,cfl=self.fmod.flux1(q,self.auxbc,self.dt,state.t,ixy,mx,self.num_ghost,mx,rp1)

        elif self.kernel_language=='Python':

            dtdx = np.zeros( (mx+2*self.num_ghost) ,order='F')
            dq   = np.zeros( (state.num_eqn,mx+2*self.num_ghost) ,order='F')

            # Find local value for dt/dx
            if state.index_capa>=0:
                dtdx = self.dt / (grid.delta[0] * state.aux[state.index_capa,:])
            else:
                dtdx += self.dt/grid.delta[0]
 
            aux=self.auxbc
            if aux.shape[0]>0:
                aux_l=aux[:,:-1]
                aux_r=aux[:,1: ]
            else:
                aux_l = None
                aux_r = None

            #Reconstruct (wave reconstruction uses a Riemann solve)
            if self.lim_type==-1: #1st-order Godunov
                ql=q; qr=q
            elif self.lim_type==0: #Unlimited reconstruction
                raise NotImplementedError('Unlimited reconstruction not implemented')
            elif self.lim_type==1: #TVD Reconstruction
                raise NotImplementedError('TVD reconstruction not implemented')
            elif self.lim_type==2: #WENO Reconstruction
                if self.char_decomp==0: #No characteristic decomposition
                    ql,qr=recon.weno(5,q)
                elif self.char_decomp==1: #Wave-based reconstruction
                    q_l=q[:,:-1]
                    q_r=q[:,1: ]
                    wave,s,amdq,apdq = self.rp(q_l,q_r,aux_l,aux_r,state.problem_data)
                    ql,qr=recon.weno5_wave(q,wave,s)
                elif self.char_decomp==2: #Characteristic-wise reconstruction
                    raise NotImplementedError

            # Solve Riemann problem at each interface
            q_l=qr[:,:-1]
            q_r=ql[:,1: ]
            wave,s,amdq,apdq = self.rp(q_l,q_r,aux_l,aux_r,state.problem_data)

            # Loop limits for local portion of grid
            # THIS WON'T WORK IN PARALLEL!
            LL = self.num_ghost - 1
            UL = grid.num_cells[0] + self.num_ghost + 1

            # Compute maximum wave speed
            cfl = 0.0
            for mw in xrange(self.num_waves):
                smax1 = np.max( dtdx[LL  :UL]  *s[mw,LL-1:UL-1])
                smax2 = np.max(-dtdx[LL-1:UL-1]*s[mw,LL-1:UL-1])
                cfl = max(cfl,smax1,smax2)

            #Find total fluctuation within each cell
            wave,s,amdq2,apdq2 = self.rp(ql,qr,aux,aux,state.problem_data)

            # Compute dq
            for m in xrange(state.num_eqn):
                dq[m,LL:UL] = -dtdx[LL:UL]*(amdq[m,LL:UL] + apdq[m,LL-1:UL-1] \
                                + apdq2[m,LL:UL] + amdq2[m,LL:UL])

        else: 
            raise Exception('Unrecognized value of solver.kernel_language.')

        self.cfl.update_global_max(cfl)
        return dq[:,self.num_ghost:-self.num_ghost]
    

# ========================================================================
class SharpClawSolver2D(SharpClawSolver):
# ========================================================================
    """ Two Dimensional SharpClawSolver
    """

    __doc__ += add_parent_doc(SharpClawSolver)

    def __init__(self,riemann_solver=None,claw_package=None):
        r"""
        Create 2D SharpClaw solver
        
        See :class:`SharpClawSolver2D` for more info.
        """   
        self.num_dim = 2

        super(SharpClawSolver2D,self).__init__(riemann_solver,claw_package)


    def teardown(self):
        r"""
        Deallocate F90 module arrays.
        Also delete Fortran objects, which otherwise tend to persist in Python sessions.
        """
        if self.kernel_language=='Fortran':
            self.fmod.workspace.dealloc_workspace(self.char_decomp)
            self.fmod.reconstruct.dealloc_recon_workspace(self.fmod.clawparams.lim_type,self.fmod.clawparams.char_decomp)
            self.fmod.clawparams.dealloc_clawparams()
            del self.fmod


    def dq_hyperbolic(self,state):
        """Compute dq/dt * (delta t) for the hyperbolic hyperbolic system

        Note that the capa array, if present, should be located in the aux
        variable.

        Indexing works like this (here num_ghost=2 as an example)::

         0     1     2     3     4     mx+num_ghost-2     mx+num_ghost      mx+num_ghost+2
                     |                        mx+num_ghost-1 |  mx+num_ghost+1
         |     |     |     |     |   ...   |     |     |     |     |
            0     1  |  2     3            mx+num_ghost-2    |mx+num_ghost       
                                                  mx+num_ghost-1   mx+num_ghost+1

        The top indices represent the values that are located on the grid
        cell boundaries such as waves, s and other Riemann problem values, 
        the bottom for the cell centered values such as q.  In particular
        the ith grid cell boundary has the following related information::

                          i-1         i         i+1
                           |          |          |
                           |   i-1    |     i    |
                           |          |          |

        Again, grid cell boundary quantities are at the top, cell centered
        values are in the cell.

        """
        self._apply_q_bcs(state)
        if state.num_aux > 0:    
            self._apply_aux_bcs(state)
        q = self.qbc 

        grid = state.grid

        num_ghost=self.num_ghost
        mx=grid.num_cells[0]
        my=grid.num_cells[1]
        maxm = max(mx,my)

        if self.kernel_language=='Fortran':
            rpn2 = self.rp.rpn2._cpointer
            dq,cfl=self.fmod.flux2(q,self.auxbc,self.dt,state.t,num_ghost,maxm,mx,my,rpn2)

        else: raise Exception('Only Fortran kernels are supported in 2D.')

        self.cfl.update_global_max(cfl)
        return dq[:,num_ghost:-num_ghost,num_ghost:-num_ghost]<|MERGE_RESOLUTION|>--- conflicted
+++ resolved
@@ -147,14 +147,12 @@
         self._mthlim = self.limiters
         self._method = None
         self._rk_stages = None
-<<<<<<< HEAD
+
         self.a = None
         self.b = None
         self.b_hat = None
         self.c = None
-=======
         
->>>>>>> c440cf27
 
         # Call general initialization function
         super(SharpClawSolver,self).__init__(riemann_solver,claw_package)
