#!/usr/bin/env python
# encoding: utf-8
r"""
Routines for reading and writing an ascii output file
"""

from __future__ import absolute_import
import os
import logging
import numpy as np
import pickle
import clawpack.pyclaw as pyclaw

from ..util import read_data_line
from six.moves import range

logger = logging.getLogger('pyclaw.io')

def write(solution, frame, path, file_prefix='fort', write_aux=False,
                    options={}, write_p=False):
    r"""
    Write out ascii data file
    
    Write out an ascii file formatted identical to the fortran clawpack files
    including writing out fort.t, fort.q, and fort.aux if necessary.  Note
    that there are some parameters that assumed to be the same for every patch
    in this format which is not necessarily true for the actual data objects.
    Make sure that if you use this output format that all of you patchs share
    the appropriate values of num_dim, num_eqn, num_aux, and t.  Only supports up to
    3 dimensions.
    
    :Input:
     - *solution* - (:class:`~pyclaw.solution.Solution`) Pyclaw object to be 
       output.
     - *frame* - (int) Frame number
     - *path* - (string) Root path
     - *file_prefix* - (string) Prefix for the file name.  ``default = 'fort'``
     - *write_aux* - (bool) Boolean controlling whether the associated 
       auxiliary array should be written out.  ``default = False``
     - *options* - (dict) Dictionary of optional arguments dependent on 
       the format being written.  ``default = {}``
    """
    # Write fort.txxxx file
    file_name = '%s.t%s' % (file_prefix,str(frame).zfill(4))
    with open(os.path.join(path,file_name),'w') as f:
        f.write("%18.8e     time\n" % solution.t)
        f.write("%5i                  num_eqn\n" % solution.num_eqn)
        f.write("%5i                  nstates\n" % len(solution.states))
        f.write("%5i                  num_aux\n" % solution.num_aux)
        f.write("%5i                  num_dim\n" % solution.domain.num_dim)

    # Write fort.qxxxx file
    file_name = 'fort.q%s' % str(frame).zfill(4)
    with open(os.path.join(path,file_name),'w') as q_file:
        for state in solution.states:
            write_patch_header(q_file,state.patch)
            if write_p:
                q = state.p
            else:
                q = state.q
            write_array(q_file, state.patch, q)

    # Write fort.auxxxxx file if required
    if solution.num_aux > 0 and write_aux:
        file_name = 'fort.a%s' % str(frame).zfill(4)
        with open(os.path.join(path,file_name),'w') as aux_file:
            for state in solution.states:
                write_patch_header(aux_file,state.patch)
                write_array(aux_file,state.patch,state.aux)

    # Write fort.pklxxxx file
    sol_dict = {'t':solution.t,'num_eqn':solution.num_eqn,'nstates':len(solution.states),
                     'num_aux':solution.num_aux,'num_dim':solution.domain.num_dim,
                     'write_aux':write_aux,
                     'problem_data' : solution.problem_data,
                     'mapc2p': solution.state.grid.mapc2p}
    if write_p:
        sol_dict['num_eqn'] = solution.mp
    pickle_filename = os.path.join(path, '%s.pkl' % file_prefix) + str(frame).zfill(4)
    with open(pickle_filename,'wb') as pickle_file:
        pickle.dump(sol_dict, pickle_file)


def write_patch_header(f,patch):
    f.write("%5i                  patch_number\n" % patch.patch_index)
    f.write("%5i                  AMR_level\n" % patch.level)
    for dim in patch.dimensions:
        f.write("%5i                  m%s\n" % (dim.num_cells,dim.name))
    for dim in patch.dimensions:
        f.write("%18.8e     %slow\n" % (dim.lower,dim.name))
    for dim in patch.dimensions:
        f.write("%18.8e     d%s\n" % (dim.delta,dim.name))
    
    f.write("\n")


def write_array(f,patch,q):
    """
    Write a single array to output file f as ASCII text.

    The variable q here may in fact refer to q or to aux.
    """
    dims = patch.dimensions
    if patch.num_dim == 1:
        for k in range(dims[0].num_cells):
            for m in range(q.shape[0]):
                f.write("%18.8e" % q[m,k])
            f.write('\n')
    elif patch.num_dim == 2:
        for j in range(dims[1].num_cells):
            for k in range(dims[0].num_cells):
                for m in range(q.shape[0]):
                    f.write("%18.8e" % q[m,k,j])
                f.write('\n')    
            f.write('\n')
    elif patch.num_dim == 3:
        for l in range(dims[2].num_cells):
            for j in range(dims[1].num_cells):
                for k in range(dims[0].num_cells):
                    for m in range(q.shape[0]):
                        f.write("%18.8e" % q[m,k,j,l])
                    f.write('\n')
                f.write('\n')    
            f.write('\n')
    else:
        raise Exception("Dimension Exception in writing fort file.")


def read(solution,frame,path='./',file_prefix='fort',read_aux=False,
                options={}):
    r"""
    Read in a frame of ascii formatted files, and enter the data into the
    solution object.
    
    This routine reads the ascii formatted files corresponding to the classic
    clawpack format 'fort.txxxx', 'fort.qxxxx', and 'fort.axxxx' or 'fort.aux'
    Note that the fort prefix can be changed.
    
    :Input:
     - *solution* - (:class:`~pyclaw.solution.Solution`) Solution object to 
       read the data into.
     - *frame* - (int) Frame number to be read in
     - *path* - (string) Path to the current directory of the file
     - *file_prefix* - (string) Prefix of the files to be read in.  
       ``default = 'fort'``
     - *read_aux* (bool) Whether or not an auxillary file will try to be read 
       in.  ``default = False``
     - *options* - (dict) Dictionary of optional arguments dependent on 
       the format being read in.  ``default = {}``
    """

    pickle_filename = os.path.join(path, '%s.pkl' % file_prefix) + str(frame).zfill(4)
    problem_data = None
    mapc2p = None
    try:
        if os.path.exists(pickle_filename):
            with open(pickle_filename,'rb') as pickle_file:
                value_dict = pickle.load(pickle_file)
            problem_data = value_dict.get('problem_data',None)
            mapc2p       = value_dict.get('mapc2p',None)
    except IOError:
        logger.info("Unable to open pickle file %s" % (pickle_filename))


    # Construct path names
    base_path = os.path.join(path,)
    q_fname = os.path.join(base_path, '%s.q' % file_prefix) + str(frame).zfill(4)

    # Read in values from fort.t file:
    [t,num_eqn,nstates,num_aux,num_dim] = read_t(frame,path,file_prefix)

    patches = []

    # Read in values from fort.q file:
    with open(q_fname,'r') as f:
        # Loop through every patch setting the appropriate information
        for m in range(nstates):
            # Read header for this patch
<<<<<<< HEAD
            patch = read_patch_header(f, num_dim)

            # Construct state
=======
            patch_index = read_data_line(f,data_type=int)
            level       = read_data_line(f,data_type=int)
            for i in range(num_dim):
                n[i] = read_data_line(f,data_type=int)
            for i in range(num_dim):
                lower[i] = read_data_line(f)
            for i in range(num_dim):
                d[i] = read_data_line(f)
        
            blank = f.readline()

            # Construct the patch
            dimensions = [pyclaw.Dimension(lower[i],lower[i]+n[i]*d[i],\
                          n[i],name=names[i]) for i in range(num_dim)]
            patch = pyclaw.geometry.Patch(dimensions)
>>>>>>> 986a3d12
            state= pyclaw.state.State(patch,num_eqn,num_aux)
            state.t = t
            state.problem_data = problem_data
            if mapc2p is not None:
                # If no mapc2p the default identity map in grid will be used
                state.grid.mapc2p = mapc2p

            if num_aux > 0:
                # Write NaNs for now to indicate this is uninitialized
                state.aux[:] = np.nan

            # Fill in q values
            state.q = read_array(f, state, num_eqn)

            # Add new patch to solution
            solution.states.append(state)
            patches.append(state.patch)

    solution.domain = pyclaw.geometry.Domain(patches)

    # Read auxillary file if available and requested
    # Matching dimension parameter tolerances
    ABS_TOL = 1e-8
    REL_TOL = 1e-15
    if solution.states[0].num_aux > 0 and read_aux:
        # Check for aux file
        fname1 = os.path.join(base_path,'%s.a' % file_prefix)+str(frame).zfill(4)
        fname2 = os.path.join(base_path,'%s.a' % file_prefix)+str(0).zfill(4)
        if os.path.exists(fname1):
            # aux file specific to this frame:
            fname = fname1
        elif os.path.exists(fname2):
            # Assume that aux data from initial time is valid for all frames:
            fname = fname2
            # Note that this is generally not true when AMR is used.
        else:
            logger.debug("Unable to open auxillary file %s or %s" % (fname1,fname2))
            return
            
        # Read in fort.auxxxxx file
        with open(fname,'r') as f:
            for state in solution.states:
                patch = state.patch
                aux_patch = read_patch_header(f, num_dim)

                # Read patch header and check that it matches that from fort.qxxxx
                assert patch.level == aux_patch.level, \
                        "Patch level in aux file header did not match patch no %s." % patch.patch_index
                for i in xrange(len(patch.dimensions)):
                    assert patch.dimensions[i].num_cells == aux_patch.dimensions[i].num_cells, \
                        "Dimension %s's num_cells in aux file header did not match patch no %s." % (patch.dimensions[i].name, patch.patch_index)
                    assert np.abs(patch.dimensions[i].lower - aux_patch.dimensions[i].lower) <= ABS_TOL + REL_TOL * np.abs(patch.dimensions[i].lower), \
                            'Value of lower in aux file does not match.'
                    assert np.abs(patch.dimensions[i].delta - aux_patch.dimensions[i].delta) <= ABS_TOL + REL_TOL * np.abs(patch.dimensions[i].delta), \
                            'Value of delta in aux file does not match.'

                state.aux = read_array(f, state, num_aux)

            
def read_t(frame,path='./',file_prefix='fort'):
    r"""Read only the fort.t file and return the data
    
    :Input:
     - *frame* - (int) Frame number to be read in
     - *path* - (string) Path to the current directory of the file
     - *file_prefix* - (string) Prefix of the files to be read in.  
       ``default = 'fort'``
     
    :Output:
     - (list) List of output variables
     - *t* - (int) Time of frame
     - *num_eqn* - (int) Number of equations in the frame
     - *nstates* - (int) Number of states
     - *num_aux* - (int) Auxillary value in the frame
     - *num_dim* - (int) Number of dimensions in q and aux
    
    """

    base_path = os.path.join(path,)
    path = os.path.join(base_path, '%s.t' % file_prefix) + str(frame).zfill(4)
    logger.debug("Opening %s file." % path)
    with open(path,'r') as f:
        t = read_data_line(f)
        num_eqn = read_data_line(f,data_type=int)
        nstates = read_data_line(f,data_type=int)
        num_aux = read_data_line(f,data_type=int)
        num_dim = read_data_line(f,data_type=int)
    
    return t, num_eqn, nstates, num_aux, num_dim


def read_patch_header(f, num_dim):
    r"""Read header describing the next patch
    
    :Input:
     - *f* - (file) Handle to open file
     - *num_dim* - (int) Number of dimensions
     
    :Output:
     - *patch* - (clawpack.pyclaw.geometry.Patch) Initialized patch represented
       by the header data.
    
    """

    n = np.zeros((num_dim), dtype=int)
    d = np.zeros((num_dim))
    lower = np.zeros((num_dim))
    patch_index = read_data_line(f, data_type=int)
    level       = read_data_line(f, data_type=int)
    for i in xrange(num_dim):
        n[i] = read_data_line(f, data_type=int)
    for i in xrange(num_dim):
        lower[i] = read_data_line(f)
    for i in xrange(num_dim):
        d[i] = read_data_line(f)

    blank = f.readline()

    # Construct the patch
    # Since we do not have names here, we will construct each patch with
    # dimension names x,y,z
    names = ['x', 'y', 'z']
    dimensions = [pyclaw.Dimension(lower[i], lower[i] + n[i] * d[i],
                                  n[i], name=names[i]) for i in xrange(num_dim)]
    patch = pyclaw.geometry.Patch(dimensions)

    # Add AMR attributes:
    patch.patch_index = patch_index
    patch.level = level

    return patch


def read_array(f, state, num_var):
    """
    Read in an array from an ASCII output file f.

    The variable q here may in fact refer to q or to aux.

    This routine supports the possibility that the values
    q[:,i,j,k] (for a fixed i,j,k) have been split over multiple lines, because
    some packages write just 4 values per line.
    For Clawpack 6.0, we plan to make all packages write
    q[:,i,j,k] on a single line.  This routine can then be simplified.
    """
    patch = state.patch
    q_shape = [num_var] + patch.num_cells_global
    q = np.zeros(q_shape)


    if patch.num_dim == 1:
        for i in range(patch.dimensions[0].num_cells):
            l = []
            while len(l)<num_var:
                line = f.readline()
                l = l + line.split()
            for m in range(num_var):
                q[m,i] = float(l[m])
    elif patch.num_dim == 2:
        for j in range(patch.dimensions[1].num_cells):
            for i in range(patch.dimensions[0].num_cells):
                l = []
                while len(l)<num_var:
                    line = f.readline()
                    l = l + line.split()
                for m in range(num_var):
                    q[m,i,j] = float(l[m])
            blank = f.readline()
    elif patch.num_dim == 3:
        for k in range(patch.dimensions[2].num_cells):
            for j in range(patch.dimensions[1].num_cells):
                for i in range(patch.dimensions[0].num_cells):
                    l=[]
                    while len(l) < num_var:
                        line = f.readline()
                        l = l + line.split()
                    for m in range(num_var):
                        q[m,i,j,k] = float(l[m])
                blank = f.readline()
            blank = f.readline()
    else:
        msg = "Read only supported up to 3d."
        logger.critical(msg)
        raise Exception(msg)

    return q<|MERGE_RESOLUTION|>--- conflicted
+++ resolved
@@ -176,27 +176,9 @@
         # Loop through every patch setting the appropriate information
         for m in range(nstates):
             # Read header for this patch
-<<<<<<< HEAD
             patch = read_patch_header(f, num_dim)
 
             # Construct state
-=======
-            patch_index = read_data_line(f,data_type=int)
-            level       = read_data_line(f,data_type=int)
-            for i in range(num_dim):
-                n[i] = read_data_line(f,data_type=int)
-            for i in range(num_dim):
-                lower[i] = read_data_line(f)
-            for i in range(num_dim):
-                d[i] = read_data_line(f)
-        
-            blank = f.readline()
-
-            # Construct the patch
-            dimensions = [pyclaw.Dimension(lower[i],lower[i]+n[i]*d[i],\
-                          n[i],name=names[i]) for i in range(num_dim)]
-            patch = pyclaw.geometry.Patch(dimensions)
->>>>>>> 986a3d12
             state= pyclaw.state.State(patch,num_eqn,num_aux)
             state.t = t
             state.problem_data = problem_data
