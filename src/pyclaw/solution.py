--- conflicted
+++ resolved
@@ -350,11 +350,7 @@
             from clawpack.pyclaw import io
             read_func = io.hdf5.read
         else:
-<<<<<<< HEAD
-            raise Exception('Unrecognized file format: '+file_format)
-=======
             raise ValueError("File format %s not supported." % file_format)
->>>>>>> 6ed9a608
 
         path = os.path.expandvars(os.path.expanduser(path))
         if file_prefix is None:
