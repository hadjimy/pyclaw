--- conflicted
+++ resolved
@@ -164,8 +164,6 @@
         
         See :class:`Solution` for more info.
         """
-<<<<<<< HEAD
-=======
 
         # select package to build solver objects from, by default this will be
         # the package that contains the module implementing the derived class
@@ -190,7 +188,6 @@
 
         State = self.claw_package.State
 
->>>>>>> 0cb8dc4e
         self.states = []
         self.domain = None
         if len(arg) == 1:
